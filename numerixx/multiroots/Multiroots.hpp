--- conflicted
+++ resolved
@@ -31,259 +31,9 @@
 #ifndef NUMERIXX_MULTIROOTS_HPP
 #define NUMERIXX_MULTIROOTS_HPP
 
-<<<<<<< HEAD
-#include <blaze/Blaze.h>
-
-#include "../calculus/MultiDerivatives.hpp"
-#include ".utils/Constants.hpp"
-#include <functional>
-#include <stdexcept>
-
-namespace nxx::multiroots
-{
-
-    namespace impl
-    {
-        template< typename... >
-        struct FunctionTraits;
-
-        template< typename RET, typename ARG >
-        struct FunctionTraits< std::function< RET(ARG) > >
-        {
-            using return_type    = RET;
-            using container_type = ARG;
-            using argument_type  = typename ARG::value_type;
-        };
-
-    }    // namespace impl
-
-    // clang-format off
-    template< typename FunctionType >
-    concept IsMultirootFunction =
-        std::same_as< typename impl::FunctionTraits< FunctionType >::return_type, typename impl::FunctionTraits< FunctionType >::argument_type > &&
-        std::same_as< FunctionType, std::function< typename impl::FunctionTraits< FunctionType >::return_type(typename impl::FunctionTraits< FunctionType >::container_type) > > &&
-        std::floating_point< typename impl::FunctionTraits< FunctionType >::return_type > &&
-        std::floating_point< typename impl::FunctionTraits< FunctionType >::argument_type >;
-    // clang-format on
-
-    template< typename FunctionType >
-    requires IsMultirootFunction< FunctionType >
-    class DMultiNewton;
-
-    /*
-     * Forward declaration of the PolishingTraits class.
-     */
-    template< typename SOLVER >
-    struct MultirootsSolverTraits;
-
-    /*
-     * Specialization of the PolishingTraits class for Newton<FN, DFN>
-     */
-    template< typename FunctionType >
-    struct MultirootsSolverTraits< DMultiNewton< FunctionType > >
-    {
-        using function_type  = FunctionType;
-        using return_type    = typename impl::FunctionTraits< FunctionType >::return_type;
-        using container_type = typename impl::FunctionTraits< FunctionType >::container_type;
-        using argument_type  = typename impl::FunctionTraits< FunctionType >::argument_type;
-    };
-
-    // ========================================================================
-    // MULTIROOT-FINDING WITH DERIVATIVES
-    // ========================================================================
-
-    template< typename SOLVER >
-    requires IsMultirootFunction< typename MultirootsSolverTraits< SOLVER >::function_type >
-    class MultirootBase
-    {
-        /*
-         * Friend declarations.
-         */
-        friend SOLVER;
-
-    public:
-        using function_type  = typename MultirootsSolverTraits< SOLVER >::function_type;
-        using return_type    = typename MultirootsSolverTraits< SOLVER >::return_type;
-        using container_type = typename MultirootsSolverTraits< SOLVER >::container_type;
-        using argument_type  = typename MultirootsSolverTraits< SOLVER >::argument_type;
-
-    private:
-        std::vector< function_type > m_functions {}; /**< The function object to find the root for. */
-
-        using RT = blaze::DynamicVector< return_type >;
-        RT m_guess; /**< The current root estimate. */
-
-        using LT = std::optional<std::vector<std::pair<argument_type, argument_type>>>;
-        LT m_limits {};
-
-        template< typename FunctionArrayT >
-        requires std::convertible_to< typename FunctionArrayT::value_type, function_type >
-        explicit MultirootBase(const FunctionArrayT& functions, LT limits = std::nullopt)
-            : m_functions(functions.cbegin(), functions.cend()),
-              m_guess(functions.size(), 1.0),
-              m_limits(limits)
-        {}
-
-        auto size() const { return m_functions.size(); }
-
-    public:
-        template< typename ARR >
-        requires std::floating_point< typename nxx::deriv::impl::VectorTraits< ARR >::value_type > ||
-                 std::floating_point< typename ARR::value_type >
-        void init(const ARR& guess)
-        {
-            std::copy(guess.begin(), guess.end(), m_guess.begin());
-        }
-
-        template< typename T >
-        requires std::floating_point< T >
-        void init(std::initializer_list< T > guess)
-        {
-            std::copy(guess.begin(), guess.end(), m_guess.begin());
-        }
-
-        template< typename ARR >
-        requires std::floating_point< typename nxx::deriv::impl::VectorTraits< ARR >::value_type > ||
-                 std::floating_point< typename ARR::value_type >
-        auto evaluate(ARR values)
-        {
-            std::vector< return_type > vals(values.begin(), values.end());
-
-            size_t index = 0;
-            for (auto& f : m_functions) values[index++] = (f(vals));
-
-            return values;
-        }
-
-        [[nodiscard]]
-        auto result() const
-        {
-            return std::vector< return_type >(m_guess.begin(), m_guess.end());
-        }
-    };
-
-    template< typename FunctionType >
-    requires IsMultirootFunction< FunctionType >
-    class DMultiNewton final : public MultirootBase< DMultiNewton< FunctionType > >
-    {
-    public:
-        /*
-         * Public alias declarations.
-         */
-        using function_type  = FunctionType;
-        using return_type    = typename impl::FunctionTraits< FunctionType >::return_type;
-        using container_type = typename impl::FunctionTraits< FunctionType >::container_type;
-        using argument_type  = typename impl::FunctionTraits< FunctionType >::argument_type;
-
-    private:
-        /*
-         * Private alias declarations.
-         */
-        using BASE = MultirootBase< DMultiNewton< FunctionType > >;
-
-        using LT = std::optional<std::vector<std::pair<argument_type, argument_type>>>;
-
-
-    public:
-        explicit DMultiNewton(const std::vector< FunctionType >& funcArray, LT limits = std::nullopt)
-            : BASE(funcArray, limits)
-        {}
-
-        void iterate(double multiplier = 1.0)
-        {
-            // Solve the linear system J * dx = -f(x) (solving for dx) and update the root estimate (x_new = x_old + dx).
-
-            using namespace blaze;
-            using namespace nxx::deriv;
-
-            if (BASE::m_limits) {
-                BASE::m_guess += solve(jacobian(BASE::m_functions, BASE::m_guess, *BASE::m_limits), -BASE::evaluate(BASE::m_guess)) * multiplier;
-
-                size_t index = 0;
-                for (auto& [lower, upper] : *BASE::m_limits) {
-                    if (BASE::m_guess[index] < lower) BASE::m_guess[index] = lower;
-                    if (BASE::m_guess[index] > upper) BASE::m_guess[index] = upper;
-                    index++;
-                }
-
-            }
-            else {
-                BASE::m_guess += solve(jacobian(BASE::m_functions, BASE::m_guess), -BASE::evaluate(BASE::m_guess)) * multiplier;
-            }
-        }
-    };
-
-    template< typename SOLVER >
-    //    requires requires(SOLVER solver, typename SOLVER::function_return_type guess) {
-    //                 // clang-format off
-    //                 { solver.evaluate(0.0) } -> std::floating_point;
-    //                 { solver.init(guess) };
-    //                 { solver.iterate() };
-    //                 // clang-format on
-    //             }
-    inline auto multisolve(SOLVER                                      solver,
-                           std::vector< typename SOLVER::return_type > guess,
-                           typename SOLVER::return_type                eps     = nxx::EPS,
-                           int                                         maxiter = nxx::MAXITER)
-    {
-        // using ET = std::runtime_error;
-        // using RT = tl::expected< typename SOLVER::return_type, ET >;
-        using RT = std::vector< typename SOLVER::return_type >;
-
-        solver.init(guess);
-        RT result = solver.result();
-
-        auto calcEPS = [&]() {
-            auto                         fvals = solver.evaluate(result);
-            typename SOLVER::return_type eps   = 0.0;
-            for (auto& fval : fvals) eps += abs(fval);
-            return eps;
-        };
-
-        // Check for NaN or Inf.
-        //        if (!std::isfinite(solver.evaluate(result.value()))) {
-        //            result = tl::make_unexpected(ET("Invalid initial guess!", RootErrorType::NumericalError, result.value()));
-        //            return result;
-        //        }
-
-        // Begin iteration loop.
-        int iter = 1;
-        while (true) {
-            result = solver.result();
-
-            // Check for NaN or Inf
-            //            if (!std::isfinite(result.value())) {
-            //                result = tl::make_unexpected(ET("Non-finite result!", RootErrorType::NumericalError, result.value(), iter));
-            //                break;
-            //            }
-
-            // Check for convergence
-            if (calcEPS() < eps) break;
-
-            if (iter >= maxiter) break; // TODL: Return an error object if not converged.
-
-            // Check for max. iterations
-            //            if (iter >= maxiter) {
-            //                result = tl::make_unexpected(
-            //                    ET("Maximum number of iterations exceeded!", RootErrorType::MaxIterationsExceeded, result.value(), iter));
-            //                break;
-            //            }
-
-            // Perform one iteration
-            ++iter;
-            //if (iter % 10 == 0) multiplier *= 0.5;
-            solver.iterate();
-        }
-
-        return result;
-    }
-
-}    // namespace nxx::multiroots
-=======
 #include "impl/MultiFunction.hpp"
 #include "impl/MultiFunctionArray.hpp"
 #include "impl/MultiDerivatives.hpp"
 #include "impl/Multiroots.hpp"
->>>>>>> 64706032
 
 #endif    // NUMERIXX_MULTIROOTS_HPP