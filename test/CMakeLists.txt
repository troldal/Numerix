--- conflicted
+++ resolved
@@ -7,15 +7,6 @@
 #=======================================================================================================================
 # Set up Catch2 library
 #=======================================================================================================================
-<<<<<<< HEAD
-#add_subdirectory(Catch2)
-
-include(FetchContent)
-FetchContent_Declare(Catch2
-        GIT_REPOSITORY https://github.com/catchorg/Catch2.git
-        GIT_TAG        3f0283d
-        )
-=======
 include(FetchContent)
 
 FetchContent_Declare(
@@ -23,7 +14,6 @@
         GIT_REPOSITORY https://github.com/catchorg/Catch2.git
         GIT_TAG v3.4.0 # or a later release
 )
->>>>>>> 64706032
 
 FetchContent_MakeAvailable(Catch2)
 
@@ -35,14 +25,9 @@
         PRIVATE
         testPolynomials.cpp
         testDerivatives.cpp
-<<<<<<< HEAD
-        testRootBracketing.cpp
-        testRootPolishing.cpp
-=======
 #        testMatrix.cpp
 #        testRootBracketing.cpp
 #        testRootPolishing.cpp
->>>>>>> 64706032
         )
 
 target_link_libraries(NumerixxTests
