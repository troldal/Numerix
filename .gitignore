--- conflicted
+++ resolved
@@ -32,12 +32,6 @@
 *.app
 
 # Python environment
-<<<<<<< HEAD
-venv
-
-_build
-cmake-build-*
-=======
 venv*/
 
 # Build directories
@@ -45,5 +39,4 @@
 out/
 
 # IDEs and editors
-.vs/
->>>>>>> 64706032
+.vs/