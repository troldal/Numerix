--- conflicted
+++ resolved
@@ -50,15 +50,9 @@
     // ============================================================================================
     std::cout << "\nCompute the numerical derivative of the function ln(x) + 2x at the value 'e'\n";
     std::cout << "using central, forward, and backward difference calculation methods:\n";
-<<<<<<< HEAD
-    std::cout << "Central difference:  " << *central(func, std::numbers::e) << std::endl;
-    //std::cout << "Forward difference:  " << *forward(func, std::numbers::e) << std::endl;
-    //std::cout << "Backward difference: " << *backward(func, std::numbers::e) << std::endl;
-=======
     std::cout << "Central difference:  " << *central(func, NXX_FLOAT{ std::numbers::e }) << std::endl;
     std::cout << "Forward difference:  " << *forward(func, NXX_FLOAT{ std::numbers::e }) << std::endl;
     std::cout << "Backward difference: " << *backward(func, NXX_FLOAT{ std::numbers::e }) << std::endl;
->>>>>>> 64706032
 
     // ============================================================================================
     // The following code does the same as the previous, but the optional step size argument is also
@@ -139,125 +133,9 @@
     std::cout << "d2func:                  " <<  d2func(NXX_FLOAT{std::numbers::e}) << "\n\n";
 
     // ============================================================================================
-    // I addition to the above, it is also possible to create a function object representing the
-    // derivative of a function with upper and lower limits. If the derivative is evaluated outside
-    // the limits, the function object will throw an exception. In the viscinity of the limits, the
-    // function object will use forward or backwards differencing, depending on which limit is
-    // closer.
-    // The following code example shows how to create a function object for the 1st derivative with
-    // upper and lower limits.
-    // ============================================================================================
-    auto d1func2 = derivativeOf(func, {2.0, 3.0}, 0.01);
-    std::cout << "d1func2:                  " << d1func2(std::numbers::e) << "\n";
-    std::cout << "d1func2:                  " << d1func2(2.0) << "\n";
-    std::cout << "d1func2:                  " << d1func2(3.0) << "\n";
-
-    try {
-        std::cout << "d1func2:                  " << d1func2(3.1) << "\n";
-    }
-    catch (std::exception& e) {
-        std::cout << e.what() << "\n\n";
-    }
-
-    // ============================================================================================
     // The following code shows the results of computing the derivatives for 10 different functions
     // numerically, using the central, forward, and backward functions.
     // ============================================================================================
-<<<<<<< HEAD
-//    auto f0 = [](double x) { return std::pow(x, 3) - 2 * x + 5; };
-//    auto f1 = [](double x) { return 2 * std::pow(x, 2) + 3 * x - 4; };
-//    auto f2 = [](double x) { return std::sin(x) + std::cos(x); };
-//    auto f3 = [](double x) { return std::log(x) + 2 * x; };
-//    auto f4 = [](double x) { return 4 * std::pow(x, 4) - 3 * std::pow(x, 3) + 2 * std::pow(x, 2) - x + 1; };
-//    auto f5 = [](double x) { return std::exp(x) + 3 * std::pow(x, 2); };
-//    auto f6 = [](double x) { return std::cos(x * x) - 2 * x; };
-//    auto f7 = [](double x) { return std::sqrt(x) + 2.0 / x; };
-//    auto f8 = [](double x) { return 3 * std::pow(x, 3) - 4 * std::pow(x, 2) + 5 * x - 6; };
-//    auto f9 = [](double x) { return 1.0 / (x + 1); };
-//
-//    std::string s0 = "x^3 - 2*x + 5";
-//    std::string s1 = "2*x^2 + 3*x - 4";
-//    std::string s2 = "sin(x) + cos(x)";
-//    std::string s3 = "ln(x) + 2*x";
-//    std::string s4 = "4*x^4 - 3*x^3 + 2*x^2 - x + 1";
-//    std::string s5 = "exp(x) + 3x^2";
-//    std::string s6 = "cos(x^2) - 2*x";
-//    std::string s7 = "sqrt(x) + 2.0 / x";
-//    std::string s8 = "3*x^3 - 4*x^2 + 5*x - 6";
-//    std::string s9 = "1.0 / (x + 1)";
-//
-//    double v0 = 2.0;
-//    double v1 = 1.0;
-//    double v2 = std::numbers::pi / 4;
-//    double v3 = std::numbers::e;
-//    double v4 = 0.0;
-//    double v5 = 1.0;
-//    double v6 = std::numbers::pi;
-//    double v7 = 4.0;
-//    double v8 = 2.0;
-//    double v9 = 0.0;
-//
-//    double r0 = 10.0;
-//    double r1 = 7.0;
-//    double r2 = 0.0;
-//    double r3 = 2.367879441;
-//    double r4 = -1.0;
-//    double r5 = std::numbers::e + 6;
-//    double r6 = 0.703662284;
-//    double r7 = 0.125;
-//    double r8 = 25.0;
-//    double r9 = -1.0;
-//
-//    std::cout << "CENTER DERIVATIVE USING RICHARDSON EXTRAPOLATION" << std::endl;
-//    std::vector< std::tuple< std::string, double, double, std::function<double(double)> > > test1;
-//    test1.emplace_back(s0, v0, r0, [&](double val){return *central(f0, val);});
-//    test1.emplace_back(s1, v1, r1, [&](double val){return *central(f1, val);});
-//    test1.emplace_back(s2, v2, r2, [&](double val){return *central(f2, val);});
-//    test1.emplace_back(s3, v3, r3, [&](double val){return *central(f3, val);});
-//    test1.emplace_back(s4, v4, r4, [&](double val){return *central(f4, val);});
-//    test1.emplace_back(s5, v5, r5, [&](double val){return *central(f5, val);});
-//    test1.emplace_back(s6, v6, r6, [&](double val){return *central(f6, val);});
-//    test1.emplace_back(s7, v7, r7, [&](double val){return *central(f7, val);});
-//    test1.emplace_back(s8, v8, r8, [&](double val){return *central(f8, val);});
-//    test1.emplace_back(s9, v9, r9, [&](double val){return *central(f9, val);});
-//    print(test1);
-//
-//    std::cout << "FORWARD DERIVATIVE USING RICHARDSON EXTRAPOLATION" << std::endl;
-//    std::vector< std::tuple< std::string, double, double, std::function<double(double)> > > test2;
-//    test2.emplace_back(s0, v0, r0, [&](double val){return *forward(f0, val);});
-//    test2.emplace_back(s1, v1, r1, [&](double val){return *forward(f1, val);});
-//    test2.emplace_back(s2, v2, r2, [&](double val){return *forward(f2, val);});
-//    test2.emplace_back(s3, v3, r3, [&](double val){return *forward(f3, val);});
-//    test2.emplace_back(s4, v4, r4, [&](double val){return *forward(f4, val);});
-//    test2.emplace_back(s5, v5, r5, [&](double val){return *forward(f5, val);});
-//    test2.emplace_back(s6, v6, r6, [&](double val){return *forward(f6, val);});
-//    test2.emplace_back(s7, v7, r7, [&](double val){return *forward(f7, val);});
-//    test2.emplace_back(s8, v8, r8, [&](double val){return *forward(f8, val);});
-//    test2.emplace_back(s9, v9, r9, [&](double val){return *forward(f9, val);});
-//    print(test2);
-//
-//    std::cout << "BACKWARD DERIVATIVE USING RICHARDSON EXTRAPOLATION" << std::endl;
-//    std::vector< std::tuple< std::string, double, double, std::function<double(double)> > > test3;
-//    test3.emplace_back(s0, v0, r0, [&](double val){return *backward(f0, val);});
-//    test3.emplace_back(s1, v1, r1, [&](double val){return *backward(f1, val);});
-//    test3.emplace_back(s2, v2, r2, [&](double val){return *backward(f2, val);});
-//    test3.emplace_back(s3, v3, r3, [&](double val){return *backward(f3, val);});
-//    test3.emplace_back(s4, v4, r4, [&](double val){return *backward(f4, val);});
-//    test3.emplace_back(s5, v5, r5, [&](double val){return *backward(f5, val);});
-//    test3.emplace_back(s6, v6, r6, [&](double val){return *backward(f6, val);});
-//    test3.emplace_back(s7, v7, r7, [&](double val){return *backward(f7, val);});
-//    test3.emplace_back(s8, v8, r8, [&](double val){return *backward(f8, val);});
-//    test3.emplace_back(s9, v9, r9, [&](double val){return *backward(f9, val);});
-//    print(test3);
-//
-//    auto somefunc = [](std::vector<double> args) { return args[1]*args[0]*args[0]; };
-//
-//    auto dfdx = multidiff<Order1CentralRichardson>(somefunc, std::vector<double>{1.0, 1.0});
-//
-//    for (auto item : dfdx) {
-//        std::cout << item << std::endl;
-//    }
-=======
     auto f0 = [](NXX_FLOAT x) { return pow(x, 3) - 2 * x + 5; };
     auto f1 = [](NXX_FLOAT x) { return 2 * pow(x, 2) + 3 * x - 4; };
     auto f2 = [](NXX_FLOAT x) { return sin(x) + cos(x); };
@@ -343,7 +221,6 @@
     test3.emplace_back(s8, v8, r8, [&](NXX_FLOAT val){return *backward(f8, val);});
     test3.emplace_back(s9, v9, r9, [&](NXX_FLOAT val){return *backward(f9, val);});
     print(test3);
->>>>>>> 64706032
 
     return 0;
 }
